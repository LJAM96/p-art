--- conflicted
+++ resolved
@@ -7,12 +7,7 @@
 - **Web UI:** A user-friendly web interface to configure and run the application.
 - **Multiple Providers:** Supports TMDb, Fanart.tv, OMDb, and TheTVDB.
 - **Artwork Types:** Fetches posters and backgrounds.
-<<<<<<< HEAD
-- **Use Uploaded Posters:** Automatically uses already-uploaded posters from Plex before fetching from external APIs.
-- **Provider Cooldown:** Automatically disables providers for 12 hours when authentication fails (401 errors).
-=======
 - **Smart Scanning:** Only queries providers for media that truly needs artwork, reusing Plex-provided choices when available and optionally detecting frame-grab posters.
->>>>>>> 0f8e3df3
 - **Final Approval Mode:** Review and approve artwork changes before they are applied.
 - **Language Preference:** Set a preferred language for the artwork.
 - **Dockerized:** Easy to run with Docker.
@@ -41,12 +36,7 @@
 | `OVERWRITE` | Whether to overwrite existing artwork. | `false` |
 | `ONLY_MISSING` | If set to `true`, only items without artwork will be processed (overrides `OVERWRITE`). | `false` |
 | `DRY_RUN` | If set to `true`, P-Art will only log the changes it would make without actually changing anything. | `true` |
-<<<<<<< HEAD
-| `USE_UPLOADED_POSTERS` | If set to `true`, P-Art will check for and use already-uploaded posters from Plex before fetching from external APIs. | `true` |
-| `LIBRARIES` | A comma-separated list of libraries to scan. | `all` |
-=======
 | `LIBRARIES` | A comma-separated list of libraries to scan (e.g., `Movies,TV Shows`). Set to `all` to scan all libraries. | `all` |
->>>>>>> 0f8e3df3
 | `PROVIDER_PRIORITY` | A comma-separated list of providers to use, in order of priority. Available providers: `tmdb`, `fanart`, `omdb`, `tvdb`. | `tmdb,fanart,omdb` |
 | `ARTWORK_LANGUAGE` | The preferred language for the artwork (e.g., `en`, `fr`, `de`). | `en` |
 | `FINAL_APPROVAL` | If set to `true`, the application will require manual approval of artwork changes from the web interface. | `false` |
